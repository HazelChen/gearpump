/*
 * Licensed to the Apache Software Foundation (ASF) under one
 * or more contributor license agreements.  See the NOTICE file
 * distributed with this work for additional information
 * regarding copyright ownership.  The ASF licenses this file
 * to you under the Apache License, Version 2.0 (the
 * "License"); you may not use this file except in compliance
 * with the License.  You may obtain a copy of the License at
 *
 *     http://www.apache.org/licenses/LICENSE-2.0
 *
 * Unless required by applicable law or agreed to in writing, software
 * distributed under the License is distributed on an "AS IS" BASIS,
 * WITHOUT WARRANTIES OR CONDITIONS OF ANY KIND, either express or implied.
 * See the License for the specific language governing permissions and
 * limitations under the License.
 */

package org.apache.gearpump.util

import java.util

import akka.actor.{Actor, ActorRef}
import com.typesafe.config.{ConfigFactory, Config}
import org.apache.gearpump.cluster.{WorkerInfo, AppMasterRegisterData, Application}
import org.apache.gearpump.cluster.scheduler.Resource
import org.apache.gearpump.streaming.TaskDescription
import org.apache.gearpump.cluster.{AppMasterRegisterData, Application}
<<<<<<< HEAD
import org.apache.gearpump.streaming.task.TaskId
=======
import org.apache.gearpump.scheduler.Resource
>>>>>>> 67ea7ba8
import org.apache.gearpump.util.Constants._

/**
 * Immutable configuration
 */
class Configs(val config: Map[String, _])  extends Serializable{
  import org.apache.gearpump.util.Configs._

  def withValue(key: String, value: Any) = {
    Configs(config + (key->value))
  }

  def getInt(key : String) = {
    config.getInt(key)
  }

  def getString(key : String) = {
    getAnyRef(key).asInstanceOf[String]
  }

  def getAnyRef(key: String) : AnyRef = {
    config.getAnyRef(key)
  }

  def withAppId(appId : Int) = withValue(APPID, appId)
  def appId : Int = getInt(APPID)

  def withAppDescription(appDesc : Application) = withValue(APP_DESCRIPTION, appDesc)

  def appDescription : Application = getAnyRef(APP_DESCRIPTION).asInstanceOf[Application]

  def withMasterProxy(master : ActorRef) = withValue(MASTER, master)
  def masterProxy : ActorRef = getAnyRef(MASTER).asInstanceOf[ActorRef]

  def withAppMaster(appMaster : ActorRef) = withValue(APP_MASTER, appMaster)
  def appMaster : ActorRef = getAnyRef(APP_MASTER).asInstanceOf[ActorRef]

  def withExecutorId(executorId : Int) = withValue(EXECUTOR_ID, executorId)
  def executorId = config.getInt(EXECUTOR_ID)

  def withResource(resource : Resource) = withValue(RESOURCE, resource)
  def resource = config.getResource(RESOURCE)

  def withAppMasterRegisterData(data : AppMasterRegisterData) = withValue(APP_MASTER_REGISTER_DATA, data)
<<<<<<< HEAD
  def appMasterRegisterData : AppMasterRegisterData = config.getAnyRef(APP_MASTER_REGISTER_DATA).asInstanceOf[AppMasterRegisterData]

  def withTaskId(taskId : TaskId) =  withValue(TASK_ID, taskId)
  def taskId : TaskId = config.getAnyRef(TASK_ID).asInstanceOf[TaskId]

  def withDag(taskDag : DAG) = withValue(TASK_DAG, taskDag)
  def dag : DAG = config.getAnyRef(TASK_DAG).asInstanceOf[DAG]

  def withWorkerInfo(info : WorkerInfo) = withValue(WORKER_INFO, info)
  def workerInfo : WorkerInfo = config.getAnyRef(WORKER_INFO).asInstanceOf[WorkerInfo]
=======
  def appMasterRegisterData : AppMasterRegisterData = getAnyRef(APP_MASTER_REGISTER_DATA).asInstanceOf[AppMasterRegisterData]
>>>>>>> 67ea7ba8
}

object Configs {
  def empty = new Configs(Map.empty[String, Any])

  def apply(config : Map[String, _]) = new Configs(config)


  //for production
  val SYSTEM_DEFAULT_CONFIG = ConfigFactory.load()

  val MASTER_CONFIG = {
    val config = SYSTEM_DEFAULT_CONFIG
    if (config.hasPath(MASTER)) {
      config.getConfig(MASTER).withFallback(config)
    } else {
      config
    }
  }

  val WORKER_CONFIG = {
    val config = SYSTEM_DEFAULT_CONFIG
    if (config.hasPath(WORKER)) {
      config.getConfig(WORKER).withFallback(config)
    } else {
      config
    }
  }

  implicit class MapHelper(config: Map[String, _]) {
    def getInt(key : String) : Int = {
      config.get(key).get.asInstanceOf[Int]
    }

    def getAnyRef(key: String) : AnyRef = {
      config.get(key).get.asInstanceOf[AnyRef]
    }

    def getResource(key : String) : Resource = {
      config.get(key).get.asInstanceOf[Resource]
    }
  }

  def loadUserAllocation(config: Config) : Array[(Int, TaskDescription)] ={
    import scala.collection.JavaConverters._
    var result = new Array[(Int, TaskDescription)](0)
    if(!config.hasPath(Constants.GEARPUMP_SCHEDULING_REQUEST))
      return result
    val allocations = config.getObject(Constants.GEARPUMP_SCHEDULING_REQUEST)
    if(allocations == null)
      return result
    for(worker <- allocations.keySet().asScala.toSet[String]){
      val tasks = allocations.get(worker).unwrapped().asInstanceOf[util.HashMap[String, Object]]
      for( taskClass <- tasks.keySet().asScala.toSet[String]){
        val taskClazz = Class.forName(taskClass).asInstanceOf[Class[Actor]]
        val parallism = tasks.get(taskClass).asInstanceOf[Int]
        result = result :+ (worker.toInt, TaskDescription(taskClazz, parallism))
      }
    }
    result
  }
}<|MERGE_RESOLUTION|>--- conflicted
+++ resolved
@@ -24,13 +24,7 @@
 import com.typesafe.config.{ConfigFactory, Config}
 import org.apache.gearpump.cluster.{WorkerInfo, AppMasterRegisterData, Application}
 import org.apache.gearpump.cluster.scheduler.Resource
-import org.apache.gearpump.streaming.TaskDescription
 import org.apache.gearpump.cluster.{AppMasterRegisterData, Application}
-<<<<<<< HEAD
-import org.apache.gearpump.streaming.task.TaskId
-=======
-import org.apache.gearpump.scheduler.Resource
->>>>>>> 67ea7ba8
 import org.apache.gearpump.util.Constants._
 
 /**
@@ -75,20 +69,10 @@
   def resource = config.getResource(RESOURCE)
 
   def withAppMasterRegisterData(data : AppMasterRegisterData) = withValue(APP_MASTER_REGISTER_DATA, data)
-<<<<<<< HEAD
   def appMasterRegisterData : AppMasterRegisterData = config.getAnyRef(APP_MASTER_REGISTER_DATA).asInstanceOf[AppMasterRegisterData]
-
-  def withTaskId(taskId : TaskId) =  withValue(TASK_ID, taskId)
-  def taskId : TaskId = config.getAnyRef(TASK_ID).asInstanceOf[TaskId]
-
-  def withDag(taskDag : DAG) = withValue(TASK_DAG, taskDag)
-  def dag : DAG = config.getAnyRef(TASK_DAG).asInstanceOf[DAG]
 
   def withWorkerInfo(info : WorkerInfo) = withValue(WORKER_INFO, info)
   def workerInfo : WorkerInfo = config.getAnyRef(WORKER_INFO).asInstanceOf[WorkerInfo]
-=======
-  def appMasterRegisterData : AppMasterRegisterData = getAnyRef(APP_MASTER_REGISTER_DATA).asInstanceOf[AppMasterRegisterData]
->>>>>>> 67ea7ba8
 }
 
 object Configs {
@@ -131,23 +115,4 @@
       config.get(key).get.asInstanceOf[Resource]
     }
   }
-
-  def loadUserAllocation(config: Config) : Array[(Int, TaskDescription)] ={
-    import scala.collection.JavaConverters._
-    var result = new Array[(Int, TaskDescription)](0)
-    if(!config.hasPath(Constants.GEARPUMP_SCHEDULING_REQUEST))
-      return result
-    val allocations = config.getObject(Constants.GEARPUMP_SCHEDULING_REQUEST)
-    if(allocations == null)
-      return result
-    for(worker <- allocations.keySet().asScala.toSet[String]){
-      val tasks = allocations.get(worker).unwrapped().asInstanceOf[util.HashMap[String, Object]]
-      for( taskClass <- tasks.keySet().asScala.toSet[String]){
-        val taskClazz = Class.forName(taskClass).asInstanceOf[Class[Actor]]
-        val parallism = tasks.get(taskClass).asInstanceOf[Int]
-        result = result :+ (worker.toInt, TaskDescription(taskClazz, parallism))
-      }
-    }
-    result
-  }
 }