--- conflicted
+++ resolved
@@ -45,15 +45,7 @@
     def doParse(argument : List[String]) : Unit = {
       argument match {
         case Nil => Unit // true if everything processed successfully
-<<<<<<< HEAD
-        case "-port" :: port :: rest =>
-=======
-        case "local" :: rest => {
-          config = config.copy(local = true)
-          doParse(rest)
-        }
-        case "-port" :: port :: rest => {
->>>>>>> a3634b36
+        case "-port" :: port :: rest => 
           config = config.copy(port = port.toInt)
           doParse(rest)
         case "-sameprocess" :: sameprocess :: rest  =>
